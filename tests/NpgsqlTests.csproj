--- conflicted
+++ resolved
@@ -154,13 +154,10 @@
   </ItemGroup>
   <ItemGroup>
     <Compile Include="AssemblyInfo.cs" />
-<<<<<<< HEAD
     <Compile Include="NotifyTest.cs" />
-=======
     <Compile Include="FunctionTests.cs">
       <SubType>Code</SubType>
     </Compile>
->>>>>>> ff046f29
     <Compile Include="TestMetrics.cs" />
     <Compile Include="TestBase.cs" />
     <Compile Include="CommandTests.cs" />
